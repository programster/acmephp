--- conflicted
+++ resolved
@@ -122,13 +122,11 @@
             <argument type="service" id="http.raw_client" />
             <tag name="acmephp.action" alias="push_rancher" />
         </service>
-<<<<<<< HEAD
         <service id="acmephp.action.install_aliyun_cdn" class="AcmePhp\Cli\Action\InstallAliyunCdnAction" public="false">
             <tag name="acmephp.action" alias="install_aliyun_cdn" />
-=======
+        </service>
         <service id="acmephp.action.install_aliyun_waf" class="AcmePhp\Cli\Action\InstallAliyunWafAction" public="false">
             <tag name="acmephp.action" alias="install_aliyun_waf" />
->>>>>>> 9203dec9
         </service>
 
         <service id="acmephp.action.locator" class="Symfony\Component\DependencyInjection\ServiceLocator">
