--- conflicted
+++ resolved
@@ -6,11 +6,8 @@
 doc/.couscous
 .subsplit
 .phpunit.result.cache
-<<<<<<< HEAD
-=======
 config.yml
 acmephp-certificates
 
 # Ignore PHPstorm IDE
->>>>>>> 73ca8e08
 .idea